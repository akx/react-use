--- conflicted
+++ resolved
@@ -44,14 +44,10 @@
 
   const callback = useCallback((...args: Parameters<T>): ReturnType<T> => {
     const callId = ++lastCallId.current;
-<<<<<<< HEAD
 
     if (!state.loading) {
-      set(prevState => ({ ...prevState, loading: true }));
+      set((prevState) => ({ ...prevState, loading: true }));
     }
-=======
-    set((prevState) => ({ ...prevState, loading: true }));
->>>>>>> 90e72a53
 
     return fn(...args).then(
       (value) => {
