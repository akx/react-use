<<<<<<< HEAD
import { DependencyList } from 'react';
import useUpdateEffect from './useUpdateEffect';

const useDebounce = (fn: () => any, ms: number = 0, deps: DependencyList = []) => {
  useUpdateEffect(() => {
    const timeout = setTimeout(fn, ms);

    return () => {
      clearTimeout(timeout);
    };
  }, deps);
};
=======
import { DependencyList, useEffect } from 'react';
import useTimeoutFn from './useTimeoutFn';

export type UseDebounceReturn = [() => boolean | null, () => void];

export default function useDebounce(
  fn: (...args: any[]) => any,
  ms: number = 0,
  deps: DependencyList = []
): UseDebounceReturn {
  const [isReady, cancel, reset] = useTimeoutFn(fn, ms);
>>>>>>> 42fdec14

  useEffect(reset, deps);

  return [isReady, cancel];
}<|MERGE_RESOLUTION|>--- conflicted
+++ resolved
@@ -1,29 +1,10 @@
-<<<<<<< HEAD
-import { DependencyList } from 'react';
-import useUpdateEffect from './useUpdateEffect';
-
-const useDebounce = (fn: () => any, ms: number = 0, deps: DependencyList = []) => {
-  useUpdateEffect(() => {
-    const timeout = setTimeout(fn, ms);
-
-    return () => {
-      clearTimeout(timeout);
-    };
-  }, deps);
-};
-=======
 import { DependencyList, useEffect } from 'react';
 import useTimeoutFn from './useTimeoutFn';
 
 export type UseDebounceReturn = [() => boolean | null, () => void];
 
-export default function useDebounce(
-  fn: (...args: any[]) => any,
-  ms: number = 0,
-  deps: DependencyList = []
-): UseDebounceReturn {
+export default function useDebounce(fn: Function, ms: number = 0, deps: DependencyList = []): UseDebounceReturn {
   const [isReady, cancel, reset] = useTimeoutFn(fn, ms);
->>>>>>> 42fdec14
 
   useEffect(reset, deps);
 
