<<<<<<< HEAD
# 👍 react-use

[![npm package](https://img.shields.io/npm/v/react-use.svg)](https://www.npmjs.com/package/react-use)
[![npm downloads](https://img.shields.io/npm/dm/react-use.svg)](https://www.npmjs.com/package/react-use)
[![demos](https://img.shields.io/badge/demos-🚀-yellow.svg)](http://streamich.github.io/react-use)

A collection of essential [React Hooks](https://reactjs.org/docs/hooks-intro.html).

## Setup

You need to have [React `16.8.0`](https://reactjs.org/blog/2019/02/06/react-v16.8.0.html) or later installed to use the Hooks API.

```bash
npm i react-use
```

## [Sensors](./docs/Sensors.md)

- [`useBattery`](./docs/useBattery.md) &mdash; track device battery state
- [`useGeolocation`](./docs/useGeolocation.md) &mdash; track geo location state of user's device
- [`useHover` and `useHoverDirty`](./docs/useHover.md) &mdash; track mouse hover state of some element
- [`useIdle`](./docs/useIdle.md) &mdash; track whether user is being inactive
- [`useKey`](./docs/useKey.md), [`useKeyPress`](./docs/useKeyPress.md), [`useKeyboardJs`](./docs/useKeyboardJs.md), and [`useKeyPressEvent`](./docs/useKeyPressEvent.md) &mdash; track keyboard input
- [`useLocation`](./docs/useLocation.md) &mdash; track window location state
- [`useMedia`](./docs/useMedia.md) &mdash; track a CSS media query
- [`useMediaDevices`](./docs/useMediaDevices.md) &mdash; track state of connected hardware devices
- [`useMotion`](./docs/useMotion.md) &mdash; track state of device's motion sensor
- [`useMouse` and `useMouseHovered`](./docs/useMouse.md) &mdash; track state of mouse position
- [`useNetwork`](./docs/useNetwork.md) &mdash; track state of user's internet connection
- [`useOrientation`](./docs/useOrientation.md) &mdash; track state of device's screen orientation
- [`usePageLeave`](./docs/usePageLeave.md) &mdash; trigger callback when mouse leaves page boundaries
- [`useScroll`](./docs/useScroll.md) &mdash; track an HTML element's scroll position
- [`useSize`](./docs/useSize.md) &mdash; track an HTML element's dimensions
- [`useWindowScroll`](./docs/useWindowScroll.md) &mdash; track `Window` scroll position
- [`useWindowSize`](./docs/useWindowSize.md) &mdash; track `Window` dimensions

## [UI](./docs/UI.md)

- [`useAudio`](./docs/useAudio.md) &mdash; play audio, track its state and hook up controls
- [`useClickAway`](./docs/useClickAway.md) &mdash; trigger callback when user clicks outside target area
- [`useCss`](./docs/useCss.md) &mdash; dynamically adjusts CSS
- [`useDrop` and `useDropArea`](./docs/useDrop.md) &mdash; track file, link and copy-paste drops
- [`useFullscreen`](./docs/useFullscreen.md) &mdash; display an element or video full-screen
- [`useSpeech`](./docs/useSpeech.md) &mdash; synthesize speech audio from a text string
- [`useVideo`](./docs/useVideo.md) &mdash; play video, track its state and hook up playback controls
- [`useWait`](./docs/useWait.md) &mdash; complex waiting management for UIs

## [Animation](./docs/Animation.md)

- [`useRaf`](./docs/useRaf.md) &mdash; re-render component on each `requestAnimationFrame`
- [`useSpring`](./docs/useSpring.md) &mdash; interpolate number over time according to spring dynamics
- [`useTimeout`](./docs/useTimeout.md) &mdash; returns true after a timeout
- [`useTween`](./docs/useTween.md) &mdash; re-renders component, while tweening a number from 0 to 1
- [`useUpdate`](./docs/useUpdate.md) &mdash; returns a callback, which re-renders component when called

## [Side-effects](./docs/Side-effects.md)

- [`useAsync`](./docs/useAsync.md) &mdash; resolve an `async` function
- [`useAsyncRetry`](./docs/useAsyncRetry.md) &mdash; `useAsync` with a `retry()` callback
- [`useDebounce`](./docs/useDebounce.md) &mdash; debounce a function
- [`useFavicon`](./docs/useFavicon.md) &mdash; set favicon of the page
- [`useLocalStorage`](./docs/useLocalStorage.md) &mdash; manage a value in `localStorage`
- [`useLockBodyScroll`](./docs/useLockBodyScroll.md) &mdash; lock scrolling of the body element
- [`useSessionStorage`](./docs/useSessionStorage.md) &mdash; manage a value in `sessionStorage`
- [`useThrottle` and `useThrottleFn`](./docs/useThrottle.md) &mdash; throttle a function
- [`useTitle`](./docs/useTitle.md) &mdash; set title of the page

## [Lifecycle](./docs/Lifecycle.md)

- [`useEffectOnce`](./docs/useEffectOnce.md) &mdash; a modified [`useEffect`](https://reactjs.org/docs/hooks-reference.html#useeffect) hook that runs an `effect` only once
- [`useEvent`](./docs/useEvent.md) &mdash; subscribe to events
- [`useLifecycles`](./docs/useLifecycles.md) &mdash; call `mount` and `unmount` callbacks
- [`useRefMounted`](./docs/useRefMounted.md) &mdash; track if component is mounted
- [`usePromise`](./docs/usePromise.md) &mdash; resolve promise only while component is mounted
- [`useLogger`](./docs/useLogger.md) &mdash; `console.log` as component goes through lifecycles
- [`useMount`](./docs/useMount.md) &mdash; run an `effect` on mount
- [`useUnmount`](./docs/useUnmount.md) &mdash; run an `effect` on unmount
- [`useUpdateEffect`](./docs/useUpdateEffect.md) &mdash; run an `effect` only on updates

## [State](./docs/State.md)

- [`createMemo`](./docs/createMemo.md) &mdash; factory of memoized hooks
- [`useGetSet`](./docs/useGetSet.md) &mdash; returns state getter `get()` instead of raw state
- [`useGetSetState`](./docs/useGetSetState.md) &mdash; as if [`useGetSet`](./docs/useGetSet.md) and [`useSetState`](./docs/useSetState.md) had a baby
- [`useObservable`](./docs/useObservable.md) &mdash; track latest value of an `Observable`.
- [`useSetState`](./docs/useSetState.md) &mdash; creates `setState` method which works like `this.setState`
- [`useToggle` and `useBoolean`](./docs/useToggle.md) &mdash; track state of a boolean
- [`useCounter` and `useNumber`](./docs/useCounter.md) &mdash; track state of a number
- [`useList`](./docs/useList.md) &mdash; track state of an array
- [`useMap`](./docs/useMap.md) &mdash; track state of an object

## Usage

You can import each hook individually

```js
import useToggle from 'react-use/lib/useToggle'
```

or use ES6 named import

```js
import {useToggle} from 'react-use'
```

Depending on your bundler you might run into a missing dependency error. Some hooks require you to install peer dependencies so we recommend using individual imports. If you want the best of both worlds you can transform the named import statements to individual import statements with [`babel-plugin-import`](https://github.com/ant-design/babel-plugin-import) by adding the following config to your `.babelrc` file

```json
[
  "import", {
    "libraryName": "react-use",
    "libraryDirectory": "lib",
    "camel2DashComponentName": false
  }
]
```

## Translations

[🇨🇳_汉语](https://github.com/zenghongtu/react-use-chinese/blob/master/README.md)

## License

[Unlicense](./LICENSE) &mdash; public domain.
=======
<div align="center">
  <h1>
    <br/>
    <br/>
    👍
    <br />
    react-use
    <br />
    <br />
    <br />
    <br />
  </h1>
  <sup>
    <br />
    <br />
    <br />
    Collection of essential <a href="https://reactjs.org/docs/hooks-intro.html">React Hooks</a>.</em>
    <em>Port of</em> <a href="https://github.com/streamich/libreact"><code>libreact</code></a>. <em>See <a href="http://streamich.github.io/react-use">demos</a>.</em>
    <br />
    Translations: <a href="https://github.com/zenghongtu/react-use-chinese/blob/master/README.md">🇨🇳 汉语</a>
  </sup>
  <br />
  <br />
  <br />
  <br />
  <pre>npm i <a href="https://www.npmjs.com/package/react-use">react-use</a></pre>
  <br />
  <br />
  <br />
  <br />
  <br />
</div>

- [**Sensors**](./docs/Sensors.md)
  - [`useBattery`](./docs/useBattery.md) &mdash; tracks device battery state. [![][img-demo]](https://codesandbox.io/s/qlvn662zww)
  - [`useGeolocation`](./docs/useGeolocation.md) &mdash; tracks geo location state of user's device. [![][img-demo]](https://streamich.github.io/react-use/?path=/story/sensors-usegeolocation--demo)
  - [`useHover` and `useHoverDirty`](./docs/useHover.md) &mdash; tracks mouse hover state of some element. [![][img-demo]](https://codesandbox.io/s/zpn583rvx)
  - [`useIdle`](./docs/useIdle.md) &mdash; tracks whether user is being inactive.
  - [`useKey`](./docs/useKey.md), [`useKeyPress`](./docs/useKeyPress.md), [`useKeyboardJs`](./docs/useKeyboardJs.md), and [`useKeyPressEvent`](./docs/useKeyPressEvent.md) &mdash; track keys. [![][img-demo]](https://streamich.github.io/react-use/?path=/story/sensors-usekeypressevent--demo)
  - [`useLocation`](./docs/useLocation.md) &mdash; tracks page navigation bar location state.
  - [`useMedia`](./docs/useMedia.md) &mdash; tracks state of a CSS media query. [![][img-demo]](https://streamich.github.io/react-use/?path=/story/sensors-usemedia--demo)
  - [`useMediaDevices`](./docs/useMediaDevices.md) &mdash; tracks state of connected hardware devices.
  - [`useMotion`](./docs/useMotion.md) &mdash; tracks state of device's motion sensor.
  - [`useMouse` and `useMouseHovered`](./docs/useMouse.md) &mdash; tracks state of mouse position. [![][img-demo]](https://streamich.github.io/react-use/?path=/story/sensors-usemouse--docs)
  - [`useNetwork`](./docs/useNetwork.md) &mdash; tracks state of user's internet connection.
  - [`useOrientation`](./docs/useOrientation.md) &mdash; tracks state of device's screen orientation.
  - [`usePageLeave`](./docs/usePageLeave.md) &mdash; triggers when mouse leaves page boundaries.
  - [`useScroll`](./docs/useScroll.md) &mdash; tracks an HTML element's scroll position. [![][img-demo]](https://streamich.github.io/react-use/?path=/story/sensors-usescroll--docs)
  - [`useSize`](./docs/useSize.md) &mdash; tracks an HTML element's dimensions.
  - [`useStartTyping`](./docs/useStartTyping.md) &mdash; detects when user starts typing.
  - [`useWindowScroll`](./docs/useWindowScroll.md) &mdash; tracks `Window` scroll position. [![][img-demo]](https://streamich.github.io/react-use/?path=/story/sensors-usewindowscroll--docs)
  - [`useWindowSize`](./docs/useWindowSize.md) &mdash; tracks `Window` dimensions. [![][img-demo]](https://codesandbox.io/s/m7ln22668)
    <br/>
    <br/>
- [**UI**](./docs/UI.md)
  - [`useAudio`](./docs/useAudio.md) &mdash; plays audio and exposes its controls. [![][img-demo]](https://codesandbox.io/s/2o4lo6rqy)
  - [`useClickAway`](./docs/useClickAway.md) &mdash; triggers callback when user clicks outside target area.
  - [`useCss`](./docs/useCss.md) &mdash; dynamically adjusts CSS.
  - [`useDrop` and `useDropArea`](./docs/useDrop.md) &mdash; tracks file, link and copy-paste drops.
  - [`useFullscreen`](./docs/useFullscreen.md) &mdash; display an element or video full-screen. [![][img-demo]](https://streamich.github.io/react-use/?path=/story/ui-usefullscreen--demo)
  - [`useSpeech`](./docs/useSpeech.md) &mdash; synthesizes speech from a text string. [![][img-demo]](https://codesandbox.io/s/n090mqz69m)
  - [`useVideo`](./docs/useVideo.md) &mdash; plays video, tracks its state, and exposes playback controls. [![][img-demo]](https://streamich.github.io/react-use/?path=/story/ui-usevideo--demo)
  - [`useWait`](./docs/useWait.md) &mdash; complex waiting management for UIs.
    <br/>
    <br/>
- [**Animations**](./docs/Animations.md)
  - [`useRaf`](./docs/useRaf.md) &mdash; re-renders component on each `requestAnimationFrame`.
  - [`useSpring`](./docs/useSpring.md) &mdash; interpolates number over time according to spring dynamics.
  - [`useTimeout`](./docs/useTimeout.md) &mdash; returns true after a timeout.
  - [`useTween`](./docs/useTween.md) &mdash; re-renders component, while tweening a number from 0 to 1. [![][img-demo]](https://codesandbox.io/s/52990wwzyl)
  - [`useUpdate`](./docs/useUpdate.md) &mdash; returns a callback, which re-renders component when called.
    <br/>
    <br/>
- [**Side-effects**](./docs/Side-effects.md)
  - [`useAsync`](./docs/useAsync.md) &mdash; resolves an `async` function.
  - [`useAsyncRetry`](./docs/useAsyncRetry.md) &mdash; `useAsync` with `retry()` method.
  - [`useCopyToClipboard`](./docs/useCopyToClipboard.md) &mdash; copies text to clipboard.
  - [`useDebounce`](./docs/useDebounce.md) &mdash; debounces a function. [![][img-demo]](https://streamich.github.io/react-use/?path=/story/side-effects-usedebounce--demo)
  - [`useFavicon`](./docs/useFavicon.md) &mdash; sets favicon of the page.
  - [`useLocalStorage`](./docs/useLocalStorage.md) &mdash; manages a value in `localStorage`.
  - [`useLockBodyScroll`](./docs/useLockBodyScroll.md) &mdash; lock scrolling of the body element.
  - [`useSessionStorage`](./docs/useSessionStorage.md) &mdash; manages a value in `sessionStorage`.
  - [`useThrottle` and `useThrottleFn`](./docs/useThrottle.md) &mdash; throttles a function. [![][img-demo]](https://streamich.github.io/react-use/?path=/story/side-effects-usethrottle--demo)
  - [`useTitle`](./docs/useTitle.md) &mdash; sets title of the page.
    <br/>
    <br/>
- [**Lifecycles**](./docs/Lifecycles.md)
  - [`useEffectOnce`](./docs/useEffectOnce.md) &mdash; a modified [`useEffect`](https://reactjs.org/docs/hooks-reference.html#useeffect) hook that only runs once.
  - [`useEvent`](./docs/useEvent.md) &mdash; subscribe to events.
  - [`useLifecycles`](./docs/useLifecycles.md) &mdash; calls `mount` and `unmount` callbacks.
  - [`useRefMounted`](./docs/useRefMounted.md) &mdash; tracks if component is mounted.
  - [`usePromise`](./docs/usePromise.md) &mdash; resolves promise only while component is mounted.
  - [`useLogger`](./docs/useLogger.md) &mdash; logs in console as component goes through life-cycles.
  - [`useMount`](./docs/useMount.md) &mdash; calls `mount` callbacks.
  - [`useUnmount`](./docs/useUnmount.md) &mdash; calls `unmount` callbacks.
  - [`useUpdateEffect`](./docs/useUpdateEffect.md) &mdash; run an `effect` only on updates.
  - [`useDeepCompareEffect`](./docs/useUpdateEffect.md) &mdash; run an `effect` depending on deep comparison of its dependencies
    <br/>
    <br/>
- [**State**](./docs/State.md)
  - [`createMemo`](./docs/createMemo.md) &mdash; factory of memoized hooks.
  - [`useGetSet`](./docs/useGetSet.md) &mdash; returns state getter `get()` instead of raw state.
  - [`useGetSetState`](./docs/useGetSetState.md) &mdash; as if [`useGetSet`](./docs/useGetSet.md) and [`useSetState`](./docs/useSetState.md) had a baby.
  - [`useObservable`](./docs/useObservable.md) &mdash; tracks latest value of an `Observable`.
  - [`useSetState`](./docs/useSetState.md) &mdash; creates `setState` method which works like `this.setState`. [![][img-demo]](https://codesandbox.io/s/n75zqn1xp0)
  - [`useToggle` and `useBoolean`](./docs/useToggle.md) &mdash; tracks state of a boolean.
  - [`useCounter` and `useNumber`](./docs/useCounter.md) &mdash; tracks state of a number.
  - [`useList`](./docs/useList.md) &mdash; tracks state of an array.
  - [`useMap`](./docs/useMap.md) &mdash; tracks state of an object.
    <br/>
    <br/>

<br />
<br />
<br />

<h2 align="center"><sub>Usage</sub></h2>

<br/>

<p align="center">
You need to have React <code>16.8.1</code> or later installed to use Hooks API.
</p>

<p align="center">
You can import each hook individually <code>import useToggle from 'react-use/lib/useToggle'</code>.
</p>

<br/>

<h2 align="center"><sub>License</sub></h2>

<p align="center">
  <a href="./LICENSE">Unlicense</a> &mdash; public domain.
</p>

[img-demo]: https://img.shields.io/badge/demo-%20%20%20%F0%9F%9A%80-green.svg
>>>>>>> b2d5323e
<|MERGE_RESOLUTION|>--- conflicted
+++ resolved
@@ -1,129 +1,3 @@
-<<<<<<< HEAD
-# 👍 react-use
-
-[![npm package](https://img.shields.io/npm/v/react-use.svg)](https://www.npmjs.com/package/react-use)
-[![npm downloads](https://img.shields.io/npm/dm/react-use.svg)](https://www.npmjs.com/package/react-use)
-[![demos](https://img.shields.io/badge/demos-🚀-yellow.svg)](http://streamich.github.io/react-use)
-
-A collection of essential [React Hooks](https://reactjs.org/docs/hooks-intro.html).
-
-## Setup
-
-You need to have [React `16.8.0`](https://reactjs.org/blog/2019/02/06/react-v16.8.0.html) or later installed to use the Hooks API.
-
-```bash
-npm i react-use
-```
-
-## [Sensors](./docs/Sensors.md)
-
-- [`useBattery`](./docs/useBattery.md) &mdash; track device battery state
-- [`useGeolocation`](./docs/useGeolocation.md) &mdash; track geo location state of user's device
-- [`useHover` and `useHoverDirty`](./docs/useHover.md) &mdash; track mouse hover state of some element
-- [`useIdle`](./docs/useIdle.md) &mdash; track whether user is being inactive
-- [`useKey`](./docs/useKey.md), [`useKeyPress`](./docs/useKeyPress.md), [`useKeyboardJs`](./docs/useKeyboardJs.md), and [`useKeyPressEvent`](./docs/useKeyPressEvent.md) &mdash; track keyboard input
-- [`useLocation`](./docs/useLocation.md) &mdash; track window location state
-- [`useMedia`](./docs/useMedia.md) &mdash; track a CSS media query
-- [`useMediaDevices`](./docs/useMediaDevices.md) &mdash; track state of connected hardware devices
-- [`useMotion`](./docs/useMotion.md) &mdash; track state of device's motion sensor
-- [`useMouse` and `useMouseHovered`](./docs/useMouse.md) &mdash; track state of mouse position
-- [`useNetwork`](./docs/useNetwork.md) &mdash; track state of user's internet connection
-- [`useOrientation`](./docs/useOrientation.md) &mdash; track state of device's screen orientation
-- [`usePageLeave`](./docs/usePageLeave.md) &mdash; trigger callback when mouse leaves page boundaries
-- [`useScroll`](./docs/useScroll.md) &mdash; track an HTML element's scroll position
-- [`useSize`](./docs/useSize.md) &mdash; track an HTML element's dimensions
-- [`useWindowScroll`](./docs/useWindowScroll.md) &mdash; track `Window` scroll position
-- [`useWindowSize`](./docs/useWindowSize.md) &mdash; track `Window` dimensions
-
-## [UI](./docs/UI.md)
-
-- [`useAudio`](./docs/useAudio.md) &mdash; play audio, track its state and hook up controls
-- [`useClickAway`](./docs/useClickAway.md) &mdash; trigger callback when user clicks outside target area
-- [`useCss`](./docs/useCss.md) &mdash; dynamically adjusts CSS
-- [`useDrop` and `useDropArea`](./docs/useDrop.md) &mdash; track file, link and copy-paste drops
-- [`useFullscreen`](./docs/useFullscreen.md) &mdash; display an element or video full-screen
-- [`useSpeech`](./docs/useSpeech.md) &mdash; synthesize speech audio from a text string
-- [`useVideo`](./docs/useVideo.md) &mdash; play video, track its state and hook up playback controls
-- [`useWait`](./docs/useWait.md) &mdash; complex waiting management for UIs
-
-## [Animation](./docs/Animation.md)
-
-- [`useRaf`](./docs/useRaf.md) &mdash; re-render component on each `requestAnimationFrame`
-- [`useSpring`](./docs/useSpring.md) &mdash; interpolate number over time according to spring dynamics
-- [`useTimeout`](./docs/useTimeout.md) &mdash; returns true after a timeout
-- [`useTween`](./docs/useTween.md) &mdash; re-renders component, while tweening a number from 0 to 1
-- [`useUpdate`](./docs/useUpdate.md) &mdash; returns a callback, which re-renders component when called
-
-## [Side-effects](./docs/Side-effects.md)
-
-- [`useAsync`](./docs/useAsync.md) &mdash; resolve an `async` function
-- [`useAsyncRetry`](./docs/useAsyncRetry.md) &mdash; `useAsync` with a `retry()` callback
-- [`useDebounce`](./docs/useDebounce.md) &mdash; debounce a function
-- [`useFavicon`](./docs/useFavicon.md) &mdash; set favicon of the page
-- [`useLocalStorage`](./docs/useLocalStorage.md) &mdash; manage a value in `localStorage`
-- [`useLockBodyScroll`](./docs/useLockBodyScroll.md) &mdash; lock scrolling of the body element
-- [`useSessionStorage`](./docs/useSessionStorage.md) &mdash; manage a value in `sessionStorage`
-- [`useThrottle` and `useThrottleFn`](./docs/useThrottle.md) &mdash; throttle a function
-- [`useTitle`](./docs/useTitle.md) &mdash; set title of the page
-
-## [Lifecycle](./docs/Lifecycle.md)
-
-- [`useEffectOnce`](./docs/useEffectOnce.md) &mdash; a modified [`useEffect`](https://reactjs.org/docs/hooks-reference.html#useeffect) hook that runs an `effect` only once
-- [`useEvent`](./docs/useEvent.md) &mdash; subscribe to events
-- [`useLifecycles`](./docs/useLifecycles.md) &mdash; call `mount` and `unmount` callbacks
-- [`useRefMounted`](./docs/useRefMounted.md) &mdash; track if component is mounted
-- [`usePromise`](./docs/usePromise.md) &mdash; resolve promise only while component is mounted
-- [`useLogger`](./docs/useLogger.md) &mdash; `console.log` as component goes through lifecycles
-- [`useMount`](./docs/useMount.md) &mdash; run an `effect` on mount
-- [`useUnmount`](./docs/useUnmount.md) &mdash; run an `effect` on unmount
-- [`useUpdateEffect`](./docs/useUpdateEffect.md) &mdash; run an `effect` only on updates
-
-## [State](./docs/State.md)
-
-- [`createMemo`](./docs/createMemo.md) &mdash; factory of memoized hooks
-- [`useGetSet`](./docs/useGetSet.md) &mdash; returns state getter `get()` instead of raw state
-- [`useGetSetState`](./docs/useGetSetState.md) &mdash; as if [`useGetSet`](./docs/useGetSet.md) and [`useSetState`](./docs/useSetState.md) had a baby
-- [`useObservable`](./docs/useObservable.md) &mdash; track latest value of an `Observable`.
-- [`useSetState`](./docs/useSetState.md) &mdash; creates `setState` method which works like `this.setState`
-- [`useToggle` and `useBoolean`](./docs/useToggle.md) &mdash; track state of a boolean
-- [`useCounter` and `useNumber`](./docs/useCounter.md) &mdash; track state of a number
-- [`useList`](./docs/useList.md) &mdash; track state of an array
-- [`useMap`](./docs/useMap.md) &mdash; track state of an object
-
-## Usage
-
-You can import each hook individually
-
-```js
-import useToggle from 'react-use/lib/useToggle'
-```
-
-or use ES6 named import
-
-```js
-import {useToggle} from 'react-use'
-```
-
-Depending on your bundler you might run into a missing dependency error. Some hooks require you to install peer dependencies so we recommend using individual imports. If you want the best of both worlds you can transform the named import statements to individual import statements with [`babel-plugin-import`](https://github.com/ant-design/babel-plugin-import) by adding the following config to your `.babelrc` file
-
-```json
-[
-  "import", {
-    "libraryName": "react-use",
-    "libraryDirectory": "lib",
-    "camel2DashComponentName": false
-  }
-]
-```
-
-## Translations
-
-[🇨🇳_汉语](https://github.com/zenghongtu/react-use-chinese/blob/master/README.md)
-
-## License
-
-[Unlicense](./LICENSE) &mdash; public domain.
-=======
 <div align="center">
   <h1>
     <br/>
@@ -139,9 +13,18 @@
   <sup>
     <br />
     <br />
+    <a href="https://www.npmjs.com/package/react-use">
+      <img src="https://img.shields.io/npm/v/react-use.svg" alt="npm package" />
+    </a>
+    <a href="https://www.npmjs.com/package/react-use">
+      <img src="https://img.shields.io/npm/dm/react-use.svg" alt="npm downloads" />
+    </a>
+    <a href="http://streamich.github.io/react-use">
+      <img src="https://img.shields.io/badge/demos-🚀-yellow.svg" alt="demos" />
+    </a>
     <br />
     Collection of essential <a href="https://reactjs.org/docs/hooks-intro.html">React Hooks</a>.</em>
-    <em>Port of</em> <a href="https://github.com/streamich/libreact"><code>libreact</code></a>. <em>See <a href="http://streamich.github.io/react-use">demos</a>.</em>
+    <em>Port of</em> <a href="https://github.com/streamich/libreact"><code>libreact</code></a>.
     <br />
     Translations: <a href="https://github.com/zenghongtu/react-use-chinese/blob/master/README.md">🇨🇳 汉语</a>
   </sup>
@@ -252,13 +135,24 @@
 You can import each hook individually <code>import useToggle from 'react-use/lib/useToggle'</code>.
 </p>
 
+<p align="center">
+Depending on your bundler you might run into a missing dependency error. Some hooks require you to install peer dependencies so we recommend using individual imports. If you want the best of both worlds you can transform the named import statements to individual import statements with <a href="https://github.com/ant-design/babel-plugin-import">babel-plugin-import</a> by adding the following config to your `.babelrc` file:
+</p>
+
+```json
+[
+  "import", {
+    "libraryName": "react-use",
+    "libraryDirectory": "lib",
+    "camel2DashComponentName": false
+  }
+]
+```
+
 <br/>
 
 <h2 align="center"><sub>License</sub></h2>
 
 <p align="center">
   <a href="./LICENSE">Unlicense</a> &mdash; public domain.
-</p>
-
-[img-demo]: https://img.shields.io/badge/demo-%20%20%20%F0%9F%9A%80-green.svg
->>>>>>> b2d5323e
+</p>