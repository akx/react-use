module.exports = {
<<<<<<< HEAD
  presets: [
    [
      "@babel/preset-env",
      {
        targets: {
          node: "current"
        }
      }
    ],
    "@babel/preset-react",
    "@babel/preset-typescript"
  ]
=======
    presets: ['@babel/preset-env', '@babel/preset-react', "@babel/preset-typescript"],
    env: {
	    test: {
		    plugins: ['dynamic-import-node']
	    },
	    production: {
        plugins: ['@babel/plugin-syntax-dynamic-import']
	    }
    }
>>>>>>> 8e11b7c1
};<|MERGE_RESOLUTION|>--- conflicted
+++ resolved
@@ -1,5 +1,4 @@
 module.exports = {
-<<<<<<< HEAD
   presets: [
     [
       "@babel/preset-env",
@@ -11,16 +10,13 @@
     ],
     "@babel/preset-react",
     "@babel/preset-typescript"
-  ]
-=======
-    presets: ['@babel/preset-env', '@babel/preset-react', "@babel/preset-typescript"],
-    env: {
-	    test: {
-		    plugins: ['dynamic-import-node']
-	    },
-	    production: {
-        plugins: ['@babel/plugin-syntax-dynamic-import']
-	    }
+  ],
+  env: {
+    test: {
+      plugins: ['dynamic-import-node']
+    },
+    production: {
+      plugins: ['@babel/plugin-syntax-dynamic-import']
     }
->>>>>>> 8e11b7c1
+  }
 };