/* eslint-disable */
import useLocalStorage from '../src/useLocalStorage';
import 'jest-localstorage-mock';
import { renderHook, act } from '@testing-library/react-hooks';

describe(useLocalStorage, () => {
  afterEach(() => {
    localStorage.clear();
    jest.clearAllMocks();
  });

  it('retrieves an existing value from localStorage', () => {
    localStorage.setItem('foo', '"bar"');
    const { result } = renderHook(() => useLocalStorage('foo'));
    const [state] = result.current;
    expect(state).toEqual('bar');
  });

  it('should return initialValue if localStorage empty and set that to localStorage', () => {
    const { result } = renderHook(() => useLocalStorage('foo', 'bar'));
    const [state] = result.current;
    expect(state).toEqual('bar');
    expect(localStorage.__STORE__.foo).toEqual('"bar"');
  });

  it('prefers existing value over initial state', () => {
    localStorage.setItem('foo', '"bar"');
    const { result } = renderHook(() => useLocalStorage('foo', 'baz'));
    const [state] = result.current;
    expect(state).toEqual('bar');
  });

  it('does not clobber existing localStorage with initialState', () => {
    localStorage.setItem('foo', '"bar"');
    const { result } = renderHook(() => useLocalStorage('foo', 'buzz'));
    result.current; // invoke current to make sure things are set
    expect(localStorage.__STORE__.foo).toEqual('"bar"');
  });

  it('correctly updates localStorage', () => {
    const { result, rerender } = renderHook(() => useLocalStorage('foo', 'bar'));

    const [, setFoo] = result.current;
    act(() => setFoo('baz'));
    rerender();

    expect(localStorage.__STORE__.foo).toEqual('"baz"');
  });

  it('should return undefined if no initialValue provided and localStorage empty', () => {
    const { result } = renderHook(() => useLocalStorage('some_key'));

    expect(result.current[0]).toBeUndefined();
  });

  it('returns and allow setting null', () => {
    localStorage.setItem('foo', 'null');
    const { result, rerender } = renderHook(() => useLocalStorage('foo'));

<<<<<<< HEAD
it('should return the value from localStorage if exists even if initialValue provided', () => {
  const key = 'some_key';
  localStorage.setItem(key, STRINGIFIED_VALUE);
=======
    const [foo1, setFoo] = result.current;
    act(() => setFoo(null));
    rerender();
>>>>>>> 2d25b772

    const [foo2] = result.current;
    expect(foo1).toEqual(null);
    expect(foo2).toEqual(null);
  });

  it('sets initialState if initialState is an object', () => {
    renderHook(() => useLocalStorage('foo', { bar: true }));
    expect(localStorage.__STORE__.foo).toEqual('{"bar":true}');
  });

  it('correctly and promptly returns a new value', () => {
    const { result, rerender } = renderHook(() => useLocalStorage('foo', 'bar'));

    const [, setFoo] = result.current;
    act(() => setFoo('baz'));
    rerender();

    const [foo] = result.current;
    expect(foo).toEqual('baz');
  });

  /*
  it('keeps multiple hooks accessing the same key in sync', () => {
    localStorage.setItem('foo', 'bar');
    const { result: r1, rerender: rerender1 } = renderHook(() => useLocalStorage('foo'));
    const { result: r2, rerender: rerender2 } = renderHook(() => useLocalStorage('foo'));

    const [, setFoo] = r1.current;
    act(() => setFoo('potato'));
    rerender1();
    rerender2();

    const [val1] = r1.current;
    const [val2] = r2.current;

    expect(val1).toEqual(val2);
    expect(val1).toEqual('potato');
    expect(val2).toEqual('potato');
  });
  */

  it('parses out objects from localStorage', () => {
    localStorage.setItem('foo', JSON.stringify({ ok: true }));
    const { result } = renderHook(() => useLocalStorage<{ ok: boolean }>('foo'));
    const [foo] = result.current;
    expect(foo!.ok).toEqual(true);
  });

  it('safely initializes objects to localStorage', () => {
    const { result } = renderHook(() => useLocalStorage<{ ok: boolean }>('foo', { ok: true }));
    const [foo] = result.current;
    expect(foo!.ok).toEqual(true);
  });

  it('safely sets objects to localStorage', () => {
    const { result, rerender } = renderHook(() => useLocalStorage<{ ok: any }>('foo', { ok: true }));

    const [, setFoo] = result.current;
    act(() => setFoo({ ok: 'bar' }));
    rerender();

    const [foo] = result.current;
    expect(foo!.ok).toEqual('bar');
  });

  it('safely returns objects from updates', () => {
    const { result, rerender } = renderHook(() => useLocalStorage<{ ok: any }>('foo', { ok: true }));

    const [, setFoo] = result.current;
    act(() => setFoo({ ok: 'bar' }));
    rerender();

    const [foo] = result.current;
    expect(foo).toBeInstanceOf(Object);
    expect(foo!.ok).toEqual('bar');
  });

  it('sets localStorage from the function updater', () => {
    const { result, rerender } = renderHook(() =>
      useLocalStorage<{ foo: string; fizz?: string }>('foo', { foo: 'bar' })
    );

    const [, setFoo] = result.current;
    act(() => setFoo(state => ({ ...state!, fizz: 'buzz' })));
    rerender();

    const [value] = result.current;
    expect(value!.foo).toEqual('bar');
    expect(value!.fizz).toEqual('buzz');
  });

  it('rejects nullish or undefined keys', () => {
    const { result } = renderHook(() => useLocalStorage(null as any));
    try {
      result.current;
      fail('hook should have thrown');
    } catch (e) {
      expect(String(e)).toMatch(/key may not be/i);
    }
  });

  /* Enforces proper eslint react-hooks/rules-of-hooks usage */
  describe('eslint react-hooks/rules-of-hooks', () => {
    it('memoizes an object between rerenders', () => {
      const { result, rerender } = renderHook(() => useLocalStorage('foo', { ok: true }));

      result.current; // if localStorage isn't set then r1 and r2 will be different
      rerender();
      const [r2] = result.current;
      rerender();
      const [r3] = result.current;
      expect(r2).toBe(r3);
    });

    it('memoizes an object immediately if localStorage is already set', () => {
      localStorage.setItem('foo', JSON.stringify({ ok: true }));
      const { result, rerender } = renderHook(() => useLocalStorage('foo', { ok: true }));

      const [r1] = result.current; // if localStorage isn't set then r1 and r2 will be different
      rerender();
      const [r2] = result.current;
      expect(r1).toBe(r2);
    });

    it('memoizes the setState function', () => {
      localStorage.setItem('foo', JSON.stringify({ ok: true }));
      const { result, rerender } = renderHook(() => useLocalStorage('foo', { ok: true }));
      const [, s1] = result.current;
      rerender();
      const [, s2] = result.current;
      expect(s1).toBe(s2);
    });
  });

  describe('Options: raw', () => {
    it('returns a string when localStorage is a stringified object', () => {
      localStorage.setItem('foo', JSON.stringify({ fizz: 'buzz' }));
      const { result } = renderHook(() => useLocalStorage('foo', null, { raw: true }));
      const [foo] = result.current;
      expect(typeof foo).toBe('string');
    });

    it('returns a string after an update', () => {
      localStorage.setItem('foo', JSON.stringify({ fizz: 'buzz' }));
      const { result, rerender } = renderHook(() => useLocalStorage('foo', null, { raw: true }));

      const [, setFoo] = result.current;

      act(() => setFoo({ fizz: 'bang' } as any));
      rerender();

      const [foo] = result.current;
      expect(typeof foo).toBe('string');

      expect(JSON.parse(foo!)).toBeInstanceOf(Object);

      // expect(JSON.parse(foo!).fizz).toEqual('bang');
    });

    it('still forces setState to a string', () => {
      localStorage.setItem('foo', JSON.stringify({ fizz: 'buzz' }));
      const { result, rerender } = renderHook(() => useLocalStorage('foo', null, { raw: true }));

      const [, setFoo] = result.current;

      act(() => setFoo({ fizz: 'bang' } as any));
      rerender();

      const [value] = result.current;

      expect(JSON.parse(value!).fizz).toEqual('bang');
    });
  });
});<|MERGE_RESOLUTION|>--- conflicted
+++ resolved
@@ -53,19 +53,12 @@
     expect(result.current[0]).toBeUndefined();
   });
 
-  it('returns and allow setting null', () => {
+  it('returns and allows null setting', () => {
     localStorage.setItem('foo', 'null');
     const { result, rerender } = renderHook(() => useLocalStorage('foo'));
-
-<<<<<<< HEAD
-it('should return the value from localStorage if exists even if initialValue provided', () => {
-  const key = 'some_key';
-  localStorage.setItem(key, STRINGIFIED_VALUE);
-=======
     const [foo1, setFoo] = result.current;
     act(() => setFoo(null));
     rerender();
->>>>>>> 2d25b772
 
     const [foo2] = result.current;
     expect(foo1).toEqual(null);
