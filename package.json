--- conflicted
+++ resolved
@@ -1,10 +1,6 @@
 {
   "name": "react-use",
-<<<<<<< HEAD
   "version": "14.0.0-alpha.1",
-=======
-  "version": "13.19.0",
->>>>>>> 9439982b
   "description": "Collection of React Hooks",
   "main": "lib/index.js",
   "module": "esm/index.js",
@@ -167,11 +163,8 @@
       "<rootDir>/tests/**/*.test.(ts|tsx)"
     ],
     "setupFiles": [
-<<<<<<< HEAD
-      "<rootDir>/tests/_setup.js"
-=======
+      "<rootDir>/tests/_setup.js",
       "./tests/setupTests.ts"
->>>>>>> 9439982b
     ]
   }
 }