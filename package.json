--- conflicted
+++ resolved
@@ -53,11 +53,8 @@
     "fast-shallow-equal": "^1.0.0",
     "js-cookie": "^2.2.1",
     "nano-css": "^5.2.1",
-<<<<<<< HEAD
     "react-fast-compare": "^2.0.4",
     "react-universal-interface": "^0.6.0",
-=======
->>>>>>> b9a8aad0
     "resize-observer-polyfill": "^1.5.1",
     "screenfull": "^5.0.0",
     "set-harmonic-interval": "^1.0.1",
@@ -94,15 +91,6 @@
     "babel-eslint": "10.0.3",
     "babel-loader": "8.0.6",
     "babel-plugin-dynamic-import-node": "2.3.0",
-<<<<<<< HEAD
-    "eslint": "^6.8.0",
-    "eslint-config-react-app": "^5.1.0",
-    "eslint-plugin-flowtype": "^4.6.0",
-    "eslint-plugin-import": "^2.20.0",
-    "eslint-plugin-jsx-a11y": "6.x",
-    "eslint-plugin-react": "^7.18.0",
-    "eslint-plugin-react-hooks": "^2.3.0",
-=======
     "eslint": "6.8.0",
     "eslint-config-react-app": "5.1.0",
     "eslint-plugin-flowtype": "4.6.0",
@@ -110,7 +98,6 @@
     "eslint-plugin-jsx-a11y": "6.2.3",
     "eslint-plugin-react": "7.18.0",
     "eslint-plugin-react-hooks": "2.3.0",
->>>>>>> b9a8aad0
     "fork-ts-checker-webpack-plugin": "4.0.4",
     "gh-pages": "2.2.0",
     "husky": "4.2.3",
