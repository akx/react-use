{
  "name": "react-use",
  "version": "9.2.0",
  "description": "Collection of React Hooks",
  "main": "lib/index.js",
  "module": "esm/index.js",
  "sideEffects": false,
  "files": [
    "lib/",
    "esm/"
  ],
  "types": "lib/index.d.ts",
  "typings": "lib/index.d.ts",
  "scripts": {
    "start": "yarn storybook",
    "test": "jest",
    "test:watch": "jest --watch",
    "lint": "tslint 'src/**/*.{ts,tsx}' -t verbose",
    "lint:fix": "yarn lint --fix",
    "lint:types": "tsc --noEmit",
    "build:cjs": "tsc",
    "build:es": "tsc -m esNext --outDir esm",
    "build": "yarn build:cjs && yarn build:es",
    "clean": "rimraf lib storybook-static esm",
    "storybook": "start-storybook -p 6008",
    "storybook:build": "build-storybook",
    "storybook:upload": "gh-pages -d storybook-static",
    "storybook:clean": "rimraf storybook-static",
    "release": "semantic-release"
  },
  "husky": {
    "hooks": {
      "pre-commit": "yarn lint:types && lint-staged"
    }
  },
  "author": "@streamich",
  "license": "Unlicense",
  "repository": {
    "type": "git",
    "url": "https://github.com/streamich/react-use"
  },
  "bugs": {
    "url": "https://github.com/streamich/react-use/issues"
  },
  "homepage": "https://github.com/streamich/react-use#readme",
  "dependencies": {
<<<<<<< HEAD
=======
    "@babel/plugin-syntax-dynamic-import": "^7.2.0",
    "babel-plugin-dynamic-import-node": "^2.2.0",
>>>>>>> 619a4709
    "copy-to-clipboard": "^3.1.0",
    "nano-css": "^5.1.0",
    "react-fast-compare": "^2.0.4",
    "react-wait": "^0.3.0",
    "screenfull": "^4.1.0",
    "throttle-debounce": "^2.0.1",
    "ts-easing": "^0.2.0"
  },
  "peerDependencies": {
    "keyboardjs": "*",
    "react": "^16.8.0",
    "react-dom": "^16.8.0",
    "rebound": "*"
  },
  "devDependencies": {
    "@babel/core": "7.4.5",
    "@babel/preset-env": "7.4.5",
    "@babel/preset-react": "7.0.0",
    "@babel/preset-typescript": "7.3.3",
    "@babel/plugin-syntax-dynamic-import": "7.2.0",
    "@semantic-release/changelog": "3.0.2",
    "@semantic-release/git": "7.0.8",
    "@semantic-release/npm": "5.1.7",
    "@storybook/addon-actions": "5.0.11",
    "@storybook/addon-knobs": "5.0.11",
    "@storybook/addon-notes": "5.0.11",
    "@storybook/addon-options": "5.0.11",
    "@storybook/react": "5.0.11",
    "@types/jest": "24.0.13",
    "@types/react": "16.8.19",
    "babel-core": "6.26.3",
    "babel-loader": "8.0.6",
    "fork-ts-checker-webpack-plugin": "1.3.4",
    "gh-pages": "2.0.1",
    "husky": "1.3.1",
    "jest": "24.8.0",
    "keyboardjs": "2.5.1",
    "lint-staged": "8.1.7",
    "markdown-loader": "5.0.0",
    "prettier": "1.17.1",
    "react": "16.8.4",
    "react-dom": "16.8.4",
    "react-hooks-testing-library": "0.4.1",
    "react-spring": "6.1.10",
    "rebound": "0.1.0",
    "rimraf": "2.6.3",
    "rxjs": "6.5.2",
    "semantic-release": "15.13.12",
    "ts-loader": "5.4.5",
    "ts-node": "8.2.0",
    "tslint": "5.16.0",
    "tslint-config-prettier": "1.18.0",
    "tslint-eslint-rules": "5.4.0",
    "tslint-plugin-prettier": "2.0.1",
    "tslint-react": "4.0.0",
    "typescript": "3.5.1"
  },
  "config": {
    "commitizen": {
      "path": "git-cz"
    }
  },
  "release": {
    "branches": [
      "master",
      {
        "name": "next",
        "prerelease": "rc"
      }
    ],
    "verifyConditions": [
      "@semantic-release/changelog",
      "@semantic-release/npm",
      "@semantic-release/git"
    ],
    "prepare": [
      "@semantic-release/changelog",
      "@semantic-release/npm",
      "@semantic-release/git"
    ]
  },
  "lint-staged": {
    "src/**/*.{ts,tsx}": [
      "tslint --fix -t verbose",
      "git add"
    ]
  }
}<|MERGE_RESOLUTION|>--- conflicted
+++ resolved
@@ -44,11 +44,6 @@
   },
   "homepage": "https://github.com/streamich/react-use#readme",
   "dependencies": {
-<<<<<<< HEAD
-=======
-    "@babel/plugin-syntax-dynamic-import": "^7.2.0",
-    "babel-plugin-dynamic-import-node": "^2.2.0",
->>>>>>> 619a4709
     "copy-to-clipboard": "^3.1.0",
     "nano-css": "^5.1.0",
     "react-fast-compare": "^2.0.4",
@@ -69,6 +64,7 @@
     "@babel/preset-react": "7.0.0",
     "@babel/preset-typescript": "7.3.3",
     "@babel/plugin-syntax-dynamic-import": "7.2.0",
+    "babel-plugin-dynamic-import-node": "^2.2.0",
     "@semantic-release/changelog": "3.0.2",
     "@semantic-release/git": "7.0.8",
     "@semantic-release/npm": "5.1.7",
