{
  "name": "react-use",
<<<<<<< HEAD
  "version": "14.0.0-alpha.4",
=======
  "version": "13.26.1",
>>>>>>> 4ab8006a
  "description": "Collection of React Hooks",
  "main": "lib/index.js",
  "module": "esm/index.js",
  "sideEffects": false,
  "files": [
    "lib/",
    "esm/"
  ],
  "types": "lib/index.d.ts",
  "typings": "lib/index.d.ts",
  "scripts": {
    "start": "yarn storybook",
    "test": "jest --maxWorkers 2",
    "test:watch": "jest --watch",
    "test:coverage": "jest --coverage",
    "lint": "eslint '{src,tests}/**/*.{ts,tsx}'",
    "lint:fix": "yarn lint --fix",
    "lint:types": "tsc --noEmit",
    "build:cjs": "tsc",
    "build:es": "tsc -m esNext --outDir esm",
    "build": "yarn build:cjs && yarn build:es",
    "clean": "rimraf lib storybook-static esm",
    "storybook": "start-storybook -p 6008",
    "storybook:build": "build-storybook",
    "storybook:upload": "gh-pages -d storybook-static --git \"$(which git)\"",
    "storybook:clean": "rimraf storybook-static",
    "release": "semantic-release"
  },
  "husky": {
    "hooks": {
      "pre-commit": "yarn lint:types && lint-staged",
      "pre-push": "yarn lint && yarn clean && yarn build && yarn test"
    }
  },
  "author": "@streamich",
  "license": "Unlicense",
  "repository": {
    "type": "git",
    "url": "https://github.com/streamich/react-use"
  },
  "bugs": {
    "url": "https://github.com/streamich/react-use/issues"
  },
  "homepage": "https://github.com/streamich/react-use#readme",
  "dependencies": {
    "@types/js-cookie": "2.2.4",
    "@xobotyi/scrollbar-width": "1.9.0",
    "copy-to-clipboard": "^3.2.0",
    "fast-deep-equal": "^3.1.1",
    "fast-shallow-equal": "^1.0.0",
    "js-cookie": "^2.2.1",
    "nano-css": "^5.2.1",
    "react-fast-compare": "^2.0.4",
    "react-universal-interface": "^0.6.0",
    "resize-observer-polyfill": "^1.5.1",
    "screenfull": "^5.0.0",
    "set-harmonic-interval": "^1.0.1",
    "throttle-debounce": "^2.1.0",
    "ts-easing": "^0.2.0",
    "tslib": "^1.10.0"
  },
  "peerDependencies": {
    "react": "^16.8.0",
    "react-dom": "^16.8.0"
  },
  "devDependencies": {
    "@babel/core": "7.8.4",
    "@babel/plugin-syntax-dynamic-import": "7.8.3",
    "@babel/preset-env": "7.8.4",
    "@babel/preset-react": "7.8.3",
    "@babel/preset-typescript": "7.8.3",
    "@semantic-release/changelog": "5.0.0",
    "@semantic-release/git": "9.0.0",
    "@semantic-release/npm": "7.0.3",
    "@shopify/jest-dom-mocks": "2.8.9",
    "@storybook/addon-actions": "5.3.13",
    "@storybook/addon-knobs": "5.3.13",
    "@storybook/addon-notes": "5.3.13",
    "@storybook/addon-options": "5.3.13",
    "@storybook/react": "5.3.13",
    "@testing-library/react": "9.4.0",
    "@testing-library/react-hooks": "3.2.1",
    "@types/jest": "25.1.2",
    "@types/react": "16.9.11",
    "@typescript-eslint/eslint-plugin": "2.20.0",
    "@typescript-eslint/parser": "2.20.0",
    "babel-core": "6.26.3",
    "babel-eslint": "10.0.3",
    "babel-loader": "8.0.6",
    "babel-plugin-dynamic-import-node": "2.3.0",
    "eslint": "6.8.0",
    "eslint-config-react-app": "5.2.0",
    "eslint-plugin-flowtype": "4.6.0",
    "eslint-plugin-import": "2.20.1",
    "eslint-plugin-jsx-a11y": "6.2.3",
    "eslint-plugin-react": "7.18.3",
    "eslint-plugin-react-hooks": "2.3.0",
    "fork-ts-checker-webpack-plugin": "4.0.4",
    "gh-pages": "2.2.0",
    "husky": "4.2.3",
    "jest": "25.1.0",
    "jest-localstorage-mock": "2.4.0",
    "keyboardjs": "2.5.1",
    "lint-staged": "10.0.7",
    "markdown-loader": "5.1.0",
    "prettier": "1.19.1",
    "raf-stub": "3.0.0",
    "react": "16.12.0",
    "react-dom": "16.12.0",
    "react-frame-component": "4.1.1",
    "react-spring": "8.0.27",
    "react-test-renderer": "16.12.0",
    "rebound": "0.1.0",
    "redux-logger": "3.0.6",
    "redux-thunk": "2.3.0",
    "rimraf": "3.0.2",
    "rxjs": "6.5.4",
    "semantic-release": "17.0.4",
    "ts-jest": "25.2.0",
    "ts-loader": "6.2.1",
    "ts-node": "8.6.2",
    "typescript": "3.7.5"
  },
  "config": {
    "commitizen": {
      "path": "git-cz"
    }
  },
  "release": {
    "branches": [
      "master",
      {
        "name": "next",
        "prerelease": "rc"
      }
    ],
    "verifyConditions": [
      "@semantic-release/changelog",
      "@semantic-release/npm",
      "@semantic-release/git"
    ],
    "prepare": [
      "@semantic-release/changelog",
      "@semantic-release/npm",
      "@semantic-release/git"
    ]
  },
  "lint-staged": {
    "src/**/*.{ts,tsx}": [
      "eslint --fix",
      "git add"
    ]
  },
  "volta": {
    "node": "10.19.0",
    "yarn": "1.22.0"
  },
  "collective": {
    "type": "opencollective",
    "url": "https://opencollective.com/react-use"
  },
  "jest": {
    "preset": "ts-jest",
    "clearMocks": true,
    "coverageDirectory": "coverage",
    "testMatch": [
      "<rootDir>/tests/**/*.test.(ts|tsx)"
    ],
    "setupFiles": [
      "<rootDir>/tests/_setup.js"
    ]
  }
}<|MERGE_RESOLUTION|>--- conflicted
+++ resolved
@@ -1,10 +1,6 @@
 {
   "name": "react-use",
-<<<<<<< HEAD
   "version": "14.0.0-alpha.4",
-=======
-  "version": "13.26.1",
->>>>>>> 4ab8006a
   "description": "Collection of React Hooks",
   "main": "lib/index.js",
   "module": "esm/index.js",
