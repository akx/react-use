{
  "name": "react-use",
  "version": "13.22.4",
  "description": "Collection of React Hooks",
  "main": "lib/index.js",
  "module": "esm/index.js",
  "sideEffects": false,
  "files": [
    "lib/",
    "esm/"
  ],
  "types": "lib/index.d.ts",
  "typings": "lib/index.d.ts",
  "scripts": {
    "start": "yarn storybook",
    "test": "jest --maxWorkers 2",
    "test:watch": "jest --watch",
    "test:coverage": "jest --coverage",
    "lint": "tslint '{src,tests}/**/*.{ts,tsx}' -t verbose",
    "lint:fix": "yarn lint --fix",
    "lint:types": "tsc --noEmit",
    "build:cjs": "tsc",
    "build:es": "tsc -m esNext --outDir esm",
    "build": "yarn build:cjs && yarn build:es",
    "clean": "rimraf lib storybook-static esm",
    "storybook": "start-storybook -p 6008",
    "storybook:build": "build-storybook",
    "storybook:upload": "gh-pages -d storybook-static --git \"$(which git)\"",
    "storybook:clean": "rimraf storybook-static",
    "release": "semantic-release"
  },
  "husky": {
    "hooks": {
      "pre-commit": "yarn lint:types && lint-staged",
      "pre-push": "yarn lint && yarn clean && yarn build && yarn test"
    }
  },
  "author": "@streamich",
  "license": "Unlicense",
  "repository": {
    "type": "git",
    "url": "https://github.com/streamich/react-use"
  },
  "bugs": {
    "url": "https://github.com/streamich/react-use/issues"
  },
  "homepage": "https://github.com/streamich/react-use#readme",
  "dependencies": {
    "@types/js-cookie": "2.2.4",
    "@xobotyi/scrollbar-width": "1.8.2",
    "copy-to-clipboard": "^3.2.0",
    "fast-shallow-equal": "^1.0.0",
    "js-cookie": "^2.2.1",
    "nano-css": "^5.2.1",
    "react-fast-compare": "^2.0.4",
    "resize-observer-polyfill": "^1.5.1",
    "screenfull": "^5.0.0",
    "set-harmonic-interval": "^1.0.1",
    "throttle-debounce": "^2.1.0",
    "ts-easing": "^0.2.0",
    "tslib": "^1.10.0"
  },
  "peerDependencies": {
    "react": "^16.8.0",
    "react-dom": "^16.8.0"
  },
  "devDependencies": {
    "@babel/core": "7.8.4",
    "@babel/plugin-syntax-dynamic-import": "7.8.3",
    "@babel/preset-env": "7.8.4",
    "@babel/preset-react": "7.8.3",
    "@babel/preset-typescript": "7.8.3",
    "@semantic-release/changelog": "5.0.0",
    "@semantic-release/git": "9.0.0",
    "@semantic-release/npm": "7.0.2",
    "@shopify/jest-dom-mocks": "2.8.9",
    "@storybook/addon-actions": "5.3.9",
    "@storybook/addon-knobs": "5.3.9",
    "@storybook/addon-notes": "5.3.9",
    "@storybook/addon-options": "5.3.9",
    "@storybook/react": "5.3.9",
    "@testing-library/react-hooks": "3.2.1",
    "@types/jest": "25.1.1",
    "@types/react": "16.9.11",
    "babel-core": "6.26.3",
    "babel-loader": "8.0.6",
    "babel-plugin-dynamic-import-node": "2.3.0",
<<<<<<< HEAD
    "fork-ts-checker-webpack-plugin": "3.1.1",
    "gh-pages": "2.1.1",
    "husky": "3.1.0",
    "jest": "24.9.0",
    "jest-localstorage-mock": "^2.4.0",
=======
    "fork-ts-checker-webpack-plugin": "4.0.3",
    "gh-pages": "2.2.0",
    "husky": "4.2.1",
    "jest": "25.1.0",
    "jest-localstorage-mock": "2.4.0",
>>>>>>> bc51789b
    "keyboardjs": "2.5.1",
    "lint-staged": "10.0.7",
    "markdown-loader": "5.1.0",
    "prettier": "1.19.1",
    "raf-stub": "3.0.0",
    "react": "16.12.0",
    "react-dom": "16.12.0",
    "react-frame-component": "4.1.1",
    "react-spring": "8.0.27",
    "react-test-renderer": "16.12.0",
    "rebound": "0.1.0",
    "redux-logger": "3.0.6",
    "redux-thunk": "2.3.0",
    "rimraf": "3.0.1",
    "rxjs": "6.5.4",
    "semantic-release": "17.0.2",
    "ts-jest": "25.1.0",
    "ts-loader": "6.2.1",
    "ts-node": "8.6.2",
    "tslint": "6.0.0-beta1",
    "tslint-config-prettier": "1.18.0",
    "tslint-eslint-rules": "5.4.0",
    "tslint-plugin-prettier": "2.1.0",
    "tslint-react": "4.1.0",
    "typescript": "3.7.5"
  },
  "config": {
    "commitizen": {
      "path": "git-cz"
    }
  },
  "release": {
    "branches": [
      "master",
      {
        "name": "next",
        "prerelease": "rc"
      }
    ],
    "verifyConditions": [
      "@semantic-release/changelog",
      "@semantic-release/npm",
      "@semantic-release/git"
    ],
    "prepare": [
      "@semantic-release/changelog",
      "@semantic-release/npm",
      "@semantic-release/git"
    ]
  },
  "lint-staged": {
    "src/**/*.{ts,tsx}": [
      "tslint --fix -t verbose",
      "git add"
    ]
  },
  "volta": {
    "node": "10.18.1",
    "yarn": "1.21.1"
  },
  "collective": {
    "type": "opencollective",
    "url": "https://opencollective.com/react-use"
  },
  "jest": {
    "preset": "ts-jest",
    "clearMocks": true,
    "coverageDirectory": "coverage",
    "testMatch": [
      "<rootDir>/tests/**/*.test.(ts|tsx)"
    ],
    "setupFiles": [
      "./tests/setupTests.ts"
    ]
  }
}<|MERGE_RESOLUTION|>--- conflicted
+++ resolved
@@ -85,19 +85,11 @@
     "babel-core": "6.26.3",
     "babel-loader": "8.0.6",
     "babel-plugin-dynamic-import-node": "2.3.0",
-<<<<<<< HEAD
-    "fork-ts-checker-webpack-plugin": "3.1.1",
-    "gh-pages": "2.1.1",
-    "husky": "3.1.0",
-    "jest": "24.9.0",
-    "jest-localstorage-mock": "^2.4.0",
-=======
     "fork-ts-checker-webpack-plugin": "4.0.3",
     "gh-pages": "2.2.0",
     "husky": "4.2.1",
     "jest": "25.1.0",
     "jest-localstorage-mock": "2.4.0",
->>>>>>> bc51789b
     "keyboardjs": "2.5.1",
     "lint-staged": "10.0.7",
     "markdown-loader": "5.1.0",
@@ -168,9 +160,6 @@
     "coverageDirectory": "coverage",
     "testMatch": [
       "<rootDir>/tests/**/*.test.(ts|tsx)"
-    ],
-    "setupFiles": [
-      "./tests/setupTests.ts"
     ]
   }
 }