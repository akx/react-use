{
  "name": "react-use",
  "version": "13.24.0",
  "description": "Collection of React Hooks",
  "main": "lib/index.js",
  "module": "esm/index.js",
  "sideEffects": false,
  "files": [
    "lib/",
    "esm/"
  ],
  "types": "lib/index.d.ts",
  "typings": "lib/index.d.ts",
  "scripts": {
    "start": "yarn storybook",
    "test": "jest --maxWorkers 2",
    "test:watch": "jest --watch",
    "test:coverage": "jest --coverage",
    "lint": "eslint '{src,tests}/**/*.{ts,tsx}'",
    "lint:fix": "yarn lint --fix",
    "lint:types": "tsc --noEmit",
    "build:cjs": "tsc",
    "build:es": "tsc -m esNext --outDir esm",
    "build": "yarn build:cjs && yarn build:es",
    "clean": "rimraf lib storybook-static esm",
    "storybook": "start-storybook -p 6008",
    "storybook:build": "build-storybook",
    "storybook:upload": "gh-pages -d storybook-static --git \"$(which git)\"",
    "storybook:clean": "rimraf storybook-static",
    "release": "semantic-release"
  },
  "husky": {
    "hooks": {
      "pre-commit": "yarn lint:types && lint-staged",
      "pre-push": "yarn lint && yarn clean && yarn build && yarn test"
    }
  },
  "author": "@streamich",
  "license": "Unlicense",
  "repository": {
    "type": "git",
    "url": "https://github.com/streamich/react-use"
  },
  "bugs": {
    "url": "https://github.com/streamich/react-use/issues"
  },
  "homepage": "https://github.com/streamich/react-use#readme",
  "dependencies": {
    "@types/js-cookie": "2.2.4",
    "@xobotyi/scrollbar-width": "1.8.2",
    "copy-to-clipboard": "^3.2.0",
    "fast-shallow-equal": "^1.0.0",
    "js-cookie": "^2.2.1",
    "nano-css": "^5.2.1",
    "react-fast-compare": "^2.0.4",
    "resize-observer-polyfill": "^1.5.1",
    "screenfull": "^5.0.0",
    "set-harmonic-interval": "^1.0.1",
    "throttle-debounce": "^2.1.0",
    "ts-easing": "^0.2.0",
    "tslib": "^1.10.0"
  },
  "peerDependencies": {
    "react": "^16.8.0",
    "react-dom": "^16.8.0"
  },
  "devDependencies": {
    "@babel/core": "7.8.4",
    "@babel/plugin-syntax-dynamic-import": "7.8.3",
    "@babel/preset-env": "7.8.4",
    "@babel/preset-react": "7.8.3",
    "@babel/preset-typescript": "7.8.3",
    "@semantic-release/changelog": "5.0.0",
    "@semantic-release/git": "9.0.0",
    "@semantic-release/npm": "7.0.3",
    "@shopify/jest-dom-mocks": "2.8.9",
    "@storybook/addon-actions": "5.3.13",
    "@storybook/addon-knobs": "5.3.13",
    "@storybook/addon-notes": "5.3.13",
    "@storybook/addon-options": "5.3.13",
    "@storybook/react": "5.3.13",
    "@testing-library/react": "9.4.0",
    "@testing-library/react-hooks": "3.2.1",
    "@types/jest": "25.1.2",
    "@types/react": "16.9.11",
    "@typescript-eslint/eslint-plugin": "^2.16.0",
    "@typescript-eslint/parser": "^2.16.0",
    "babel-core": "6.26.3",
    "babel-eslint": "^10.0.3",
    "babel-loader": "8.0.6",
    "babel-plugin-dynamic-import-node": "2.3.0",
<<<<<<< HEAD
    "fork-ts-checker-webpack-plugin": "4.0.3",
    "eslint": "^6.8.0",
    "eslint-config-react-app": "^5.1.0",
    "eslint-plugin-flowtype": "^4.6.0",
    "eslint-plugin-import": "^2.20.0",
    "eslint-plugin-jsx-a11y": "6.x",
    "eslint-plugin-react": "^7.18.0",
    "eslint-plugin-react-hooks": "^2.3.0",
=======
    "fork-ts-checker-webpack-plugin": "4.0.4",
>>>>>>> d5fa801b
    "gh-pages": "2.2.0",
    "husky": "4.2.3",
    "jest": "25.1.0",
    "jest-localstorage-mock": "2.4.0",
    "keyboardjs": "2.5.1",
    "lint-staged": "10.0.7",
    "markdown-loader": "5.1.0",
    "prettier": "1.19.1",
    "raf-stub": "3.0.0",
    "react": "16.12.0",
    "react-dom": "16.12.0",
    "react-frame-component": "4.1.1",
    "react-spring": "8.0.27",
    "react-test-renderer": "16.12.0",
    "rebound": "0.1.0",
    "redux-logger": "3.0.6",
    "redux-thunk": "2.3.0",
    "rimraf": "3.0.2",
    "rxjs": "6.5.4",
    "semantic-release": "17.0.3",
    "ts-jest": "25.2.0",
    "ts-loader": "6.2.1",
    "ts-node": "8.6.2",
    "typescript": "3.7.5"
  },
  "config": {
    "commitizen": {
      "path": "git-cz"
    }
  },
  "release": {
    "branches": [
      "master",
      {
        "name": "next",
        "prerelease": "rc"
      }
    ],
    "verifyConditions": [
      "@semantic-release/changelog",
      "@semantic-release/npm",
      "@semantic-release/git"
    ],
    "prepare": [
      "@semantic-release/changelog",
      "@semantic-release/npm",
      "@semantic-release/git"
    ]
  },
  "lint-staged": {
    "src/**/*.{ts,tsx}": [
      "eslint --fix",
      "git add"
    ]
  },
  "volta": {
    "node": "10.19.0",
    "yarn": "1.22.0"
  },
  "collective": {
    "type": "opencollective",
    "url": "https://opencollective.com/react-use"
  },
  "jest": {
    "preset": "ts-jest",
    "clearMocks": true,
    "coverageDirectory": "coverage",
    "testMatch": [
      "<rootDir>/tests/**/*.test.(ts|tsx)"
    ],
    "setupFiles": [
      "./tests/setupTests.ts"
    ]
  }
}<|MERGE_RESOLUTION|>--- conflicted
+++ resolved
@@ -89,8 +89,7 @@
     "babel-eslint": "^10.0.3",
     "babel-loader": "8.0.6",
     "babel-plugin-dynamic-import-node": "2.3.0",
-<<<<<<< HEAD
-    "fork-ts-checker-webpack-plugin": "4.0.3",
+    "fork-ts-checker-webpack-plugin": "4.0.4",
     "eslint": "^6.8.0",
     "eslint-config-react-app": "^5.1.0",
     "eslint-plugin-flowtype": "^4.6.0",
@@ -98,9 +97,6 @@
     "eslint-plugin-jsx-a11y": "6.x",
     "eslint-plugin-react": "^7.18.0",
     "eslint-plugin-react-hooks": "^2.3.0",
-=======
-    "fork-ts-checker-webpack-plugin": "4.0.4",
->>>>>>> d5fa801b
     "gh-pages": "2.2.0",
     "husky": "4.2.3",
     "jest": "25.1.0",
